module github.com/oracle/oracle-database-operator

go 1.17

require (
<<<<<<< HEAD
	github.com/go-logr/logr v0.4.0
	github.com/onsi/ginkgo v1.16.4
	github.com/onsi/gomega v1.13.0
	github.com/oracle/oci-go-sdk/v45 v45.2.0 // indirect
	github.com/oracle/oci-go-sdk/v51 v51.0.0
=======
	github.com/go-logr/logr v1.2.2
	github.com/onsi/ginkgo v1.16.5
	github.com/onsi/gomega v1.18.1
	github.com/oracle/oci-go-sdk/v54 v54.0.0
>>>>>>> ff364c04
	gopkg.in/yaml.v2 v2.4.0
	k8s.io/api v0.23.3
	k8s.io/apimachinery v0.23.3
	k8s.io/client-go v0.23.3
	sigs.k8s.io/controller-runtime v0.11.0
	sigs.k8s.io/yaml v1.3.0
)

require (
	cloud.google.com/go/compute v1.2.0 // indirect
	github.com/beorn7/perks v1.0.1 // indirect
	github.com/cespare/xxhash/v2 v2.1.2 // indirect
	github.com/davecgh/go-spew v1.1.1 // indirect
	github.com/evanphx/json-patch v5.6.0+incompatible // indirect
	github.com/fsnotify/fsnotify v1.5.1 // indirect
	github.com/go-logr/zapr v1.2.2 // indirect
	github.com/gogo/protobuf v1.3.2 // indirect
	github.com/golang/groupcache v0.0.0-20210331224755-41bb18bfe9da // indirect
	github.com/golang/protobuf v1.5.2 // indirect
	github.com/google/go-cmp v0.5.7 // indirect
	github.com/google/gofuzz v1.2.0 // indirect
	github.com/google/uuid v1.3.0 // indirect
	github.com/googleapis/gnostic v0.5.5 // indirect
	github.com/imdario/mergo v0.3.12 // indirect
	github.com/json-iterator/go v1.1.12 // indirect
	github.com/matttproud/golang_protobuf_extensions v1.0.2-0.20181231171920-c182affec369 // indirect
	github.com/moby/spdystream v0.2.0 // indirect
	github.com/modern-go/concurrent v0.0.0-20180306012644-bacd9c7ef1dd // indirect
	github.com/modern-go/reflect2 v1.0.2 // indirect
	github.com/nxadm/tail v1.4.8 // indirect
	github.com/pkg/errors v0.9.1 // indirect
	github.com/prometheus/client_golang v1.12.1 // indirect
	github.com/prometheus/client_model v0.2.0 // indirect
	github.com/prometheus/common v0.32.1 // indirect
	github.com/prometheus/procfs v0.7.3 // indirect
	github.com/sony/gobreaker v0.5.0 // indirect
	github.com/spf13/pflag v1.0.5 // indirect
	go.uber.org/atomic v1.9.0 // indirect
	go.uber.org/multierr v1.7.0 // indirect
	go.uber.org/zap v1.21.0 // indirect
	golang.org/x/net v0.0.0-20220127200216-cd36cc0744dd // indirect
	golang.org/x/oauth2 v0.0.0-20211104180415-d3ed0bb246c8 // indirect
	golang.org/x/sys v0.0.0-20220207234003-57398862261d // indirect
	golang.org/x/term v0.0.0-20210927222741-03fcf44c2211 // indirect
	golang.org/x/text v0.3.7 // indirect
	golang.org/x/time v0.0.0-20211116232009-f0f3c7e86c11 // indirect
	gomodules.xyz/jsonpatch/v2 v2.2.0 // indirect
	google.golang.org/appengine v1.6.7 // indirect
	google.golang.org/protobuf v1.27.1 // indirect
	gopkg.in/inf.v0 v0.9.1 // indirect
	gopkg.in/tomb.v1 v1.0.0-20141024135613-dd632973f1e7 // indirect
	gopkg.in/yaml.v3 v3.0.0-20210107192922-496545a6307b // indirect
	k8s.io/apiextensions-apiserver v0.23.3 // indirect
	k8s.io/component-base v0.23.3 // indirect
	k8s.io/klog/v2 v2.40.1 // indirect
	k8s.io/kube-openapi v0.0.0-20220124234850-424119656bbf // indirect
	k8s.io/utils v0.0.0-20220127004650-9b3446523e65 // indirect
	sigs.k8s.io/json v0.0.0-20211208200746-9f7c6b3444d2 // indirect
	sigs.k8s.io/structured-merge-diff/v4 v4.2.1 // indirect
)<|MERGE_RESOLUTION|>--- conflicted
+++ resolved
@@ -3,18 +3,10 @@
 go 1.17
 
 require (
-<<<<<<< HEAD
-	github.com/go-logr/logr v0.4.0
-	github.com/onsi/ginkgo v1.16.4
-	github.com/onsi/gomega v1.13.0
-	github.com/oracle/oci-go-sdk/v45 v45.2.0 // indirect
-	github.com/oracle/oci-go-sdk/v51 v51.0.0
-=======
 	github.com/go-logr/logr v1.2.2
 	github.com/onsi/ginkgo v1.16.5
 	github.com/onsi/gomega v1.18.1
 	github.com/oracle/oci-go-sdk/v54 v54.0.0
->>>>>>> ff364c04
 	gopkg.in/yaml.v2 v2.4.0
 	k8s.io/api v0.23.3
 	k8s.io/apimachinery v0.23.3
