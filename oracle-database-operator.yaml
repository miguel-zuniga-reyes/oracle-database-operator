--- conflicted
+++ resolved
@@ -2510,11 +2510,7 @@
 - apiGroups:
   - database.oracle.com
   resources:
-<<<<<<< HEAD
-  - oraclerestdataservices
-=======
   - dbcssystems
->>>>>>> 5fd8a196
   verbs:
   - create
   - delete
@@ -2526,63 +2522,25 @@
 - apiGroups:
   - database.oracle.com
   resources:
-<<<<<<< HEAD
-  - oraclerestdataservices/finalizers
-=======
   - dbcssystems/finalizers
->>>>>>> 5fd8a196
-  verbs:
-  - update
-- apiGroups:
-  - database.oracle.com
-  resources:
-<<<<<<< HEAD
-  - oraclerestdataservices/status
-=======
-  - dbcssystems/status
->>>>>>> 5fd8a196
-  verbs:
-  - get
-  - patch
-  - update
-- apiGroups:
-  - database.oracle.com
-  resources:
-<<<<<<< HEAD
-  - pdbs
-=======
-  - oraclerestdataservices
->>>>>>> 5fd8a196
   verbs:
   - create
   - delete
   - get
-  - list
-  - patch
-  - update
-  - watch
+  - patch
+  - update
 - apiGroups:
   - database.oracle.com
   resources:
-<<<<<<< HEAD
-  - pdbs/finalizers
-=======
-  - oraclerestdataservices/finalizers
-  verbs:
+  - dbcssystems/status
+  verbs:
+  - get
+  - patch
   - update
 - apiGroups:
   - database.oracle.com
   resources:
-  - oraclerestdataservices/status
-  verbs:
-  - get
-  - patch
-  - update
-- apiGroups:
-  - database.oracle.com
-  resources:
-  - pdbs
->>>>>>> 5fd8a196
+  - oraclerestdataservices
   verbs:
   - create
   - delete
@@ -2594,22 +2552,42 @@
 - apiGroups:
   - database.oracle.com
   resources:
-<<<<<<< HEAD
-  - pdbs/status
-=======
-  - pdbs/finalizers
->>>>>>> 5fd8a196
+  - oraclerestdataservices/finalizers
+  verbs:
+  - update
+- apiGroups:
+  - database.oracle.com
+  resources:
+  - oraclerestdataservices/status
+  verbs:
+  - get
+  - patch
+  - update
+- apiGroups:
+  - database.oracle.com
+  resources:
+  - pdbs
   verbs:
   - create
   - delete
   - get
-  - patch
-  - update
+  - list
+  - patch
+  - update
+  - watch
 - apiGroups:
   - database.oracle.com
   resources:
-<<<<<<< HEAD
-=======
+  - pdbs/finalizers
+  verbs:
+  - create
+  - delete
+  - get
+  - patch
+  - update
+- apiGroups:
+  - database.oracle.com
+  resources:
   - pdbs/status
   verbs:
   - get
@@ -2618,7 +2596,6 @@
 - apiGroups:
   - database.oracle.com
   resources:
->>>>>>> 5fd8a196
   - shardingdatabases
   verbs:
   - create
