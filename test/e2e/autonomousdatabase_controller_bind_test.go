/*
** Copyright (c) 2021 Oracle and/or its affiliates.
**
** The Universal Permissive License (UPL), Version 1.0
**
** Subject to the condition set forth below, permission is hereby granted to any
** person obtaining a copy of this software, associated documentation and/or data
** (collectively the "Software"), free of charge and under any and all copyright
** rights in the Software, and any and all patent rights owned or freely
** licensable by each licensor hereunder covering either (i) the unmodified
** Software as contributed to or provided by such licensor, or (ii) the Larger
** Works (as defined below), to deal in both
**
** (a) the Software, and
** (b) any piece of software and/or hardware listed in the lrgrwrks.txt file if
** one is included with the Software (each a "Larger Work" to which the Software
** is contributed by such licensors),
**
** without restriction, including without limitation the rights to copy, create
** derivative works of, display, perform, and distribute the Software and make,
** use, sell, offer for sale, import, export, have made, and have sold the
** Software and the Larger Work(s), and to sublicense the foregoing rights on
** either these or other terms.
**
** This license is subject to the following condition:
** The above copyright notice and either this complete permission notice or at
** a minimum a reference to the UPL must be included in all copies or
** substantial portions of the Software.
**
** THE SOFTWARE IS PROVIDED "AS IS", WITHOUT WARRANTY OF ANY KIND, EXPRESS OR
** IMPLIED, INCLUDING BUT NOT LIMITED TO THE WARRANTIES OF MERCHANTABILITY,
** FITNESS FOR A PARTICULAR PURPOSE AND NONINFRINGEMENT. IN NO EVENT SHALL THE
** AUTHORS OR COPYRIGHT HOLDERS BE LIABLE FOR ANY CLAIM, DAMAGES OR OTHER
** LIABILITY, WHETHER IN AN ACTION OF CONTRACT, TORT OR OTHERWISE, ARISING FROM,
** OUT OF OR IN CONNECTION WITH THE SOFTWARE OR THE USE OR OTHER DEALINGS IN THE
** SOFTWARE.
 */

package e2etest

import (
	"context"
	"time"

	"github.com/oracle/oci-go-sdk/v45/common"
	"github.com/oracle/oci-go-sdk/v45/database"
	"github.com/oracle/oci-go-sdk/v45/workrequests"

	metav1 "k8s.io/apimachinery/pkg/apis/meta/v1"
	"k8s.io/apimachinery/pkg/types"

	dbv1alpha1 "github.com/oracle/oracle-database-operator/apis/database/v1alpha1"
	"github.com/oracle/oracle-database-operator/test/e2e/behavior"
	"github.com/oracle/oracle-database-operator/test/e2e/util"
	// +kubebuilder:scaffold:imports
)

// These tests use Ginkgo (BDD-style Go testing framework). Refer to
// http://onsi.github.io/ginkgo/ to learn more about Ginkgo.

<<<<<<< HEAD
var _ = Describe("test ADB binding with hardLink=true", func() {
	var adbLookupKey types.NamespacedName
	const downloadedWallet = "instance-wallet-secret-1"
	var adbID *string
	var terminatedAdbID string

	AfterEach(func() {
		// IMPORTANT: The operator might have to call reconcile multiple times to finish an operation.
		// If we do the update immediately, the previous reconciliation will overwrite the changes.
		By("Sleeping 20 seconds to wait for reconciliation to finish")
		time.Sleep(time.Second * 20)
	})
=======
//if os.Getenv("ENABLE_WEBHOOKS") != "false" {
//	ADBBindTests()
//}

func ADBBindTests() {
	var _ = Describe("test ADB binding with hardLink=true", func() {
		const bindingHardLinkTestFileName = "bind_adb_hardLink.yaml"
		var adbLookupKey types.NamespacedName
		const downloadedWallet = "instance-wallet-secret-1"
		var adbID *string
		var terminatedAdbID string

		AfterEach(func() {
			// IMPORTANT: The operator might have to call reconcile multiple times to finish an operation.
			// If we do the update immediately, the previous reconciliation will overwrite the changes.
			By("Sleeping 20 seconds to wait for reconciliation to finish")
			time.Sleep(time.Second * 20)
		})
>>>>>>> 32dfa771

		It("should init the test", func() {
			By("creating a temp ADB in OCI for binding test")
			dbName := e2eutil.GenerateDBName()
			createResp, err := e2eutil.CreateAutonomousDatabase(dbClient, &SharedCompartmentOCID, &dbName, &SharedPlainTextAdminPassword)
			Expect(err).ShouldNot(HaveOccurred())
			Expect(createResp.AutonomousDatabase.Id).ShouldNot(BeNil())

			By("Save the database ID for later use")
			adbID = createResp.AutonomousDatabase.Id
			terminatedAdbID = *adbID

			By("Wait until the work request is in SUCCEEDED status")
			workClient, err := workrequests.NewWorkRequestClientWithConfigurationProvider(configProvider)
			Expect(err).ShouldNot(HaveOccurred())

			err = e2eutil.WaitUntilWorkCompleted(workClient, createResp.OpcWorkRequestId)
			Expect(err).ShouldNot(HaveOccurred())

			// listResp, err := e2eutil.ListAutonomousDatabases(dbClient, &SharedCompartmentOCID, &dbName)
			// Expect(err).ShouldNot(HaveOccurred())
			// fmt.Printf("List request DB %s is in %s state \n", *listResp.Items[0].DisplayName, listResp.Items[0].LifecycleState)
		})

		Describe("ADB binding with HardLink = false using Wallet Password Secret", func() {
			It("Should create a AutonomousDatabase resource with HardLink = false", func() {
				adb := &dbv1alpha1.AutonomousDatabase{
					TypeMeta: metav1.TypeMeta{
						APIVersion: "database.oracle.com/v1alpha1",
						Kind:       "AutonomousDatabase",
					},
					ObjectMeta: metav1.ObjectMeta{
						Name:      "bindadb",
						Namespace: ADBNamespace,
					},
					Spec: dbv1alpha1.AutonomousDatabaseSpec{
						Details: dbv1alpha1.AutonomousDatabaseDetails{
							AutonomousDatabaseOCID: adbID,
							Wallet: dbv1alpha1.WalletSpec{
								Name: common.String(downloadedWallet),
								Password: dbv1alpha1.PasswordSpec{
									K8sSecretName: common.String(SharedWalletPassSecretName),
								},
							},
						},
						HardLink: common.Bool(false),
						OCIConfig: dbv1alpha1.OCIConfigSpec{
							ConfigMapName: common.String(SharedOCIConfigMapName),
							SecretName:    common.String(SharedOCISecretName),
						},
					},
				}

				adbLookupKey = types.NamespacedName{Name: adb.Name, Namespace: adb.Namespace}

				Expect(k8sClient.Create(context.TODO(), adb)).Should(Succeed())
			})

			It("should bind to an ADB", e2ebehavior.AssertBind(&k8sClient, &adbLookupKey))

			It("Should download an instance wallet using the password from K8s Secret "+SharedWalletPassSecretName, e2ebehavior.AssertWallet(&k8sClient, &adbLookupKey))

			It("should update ADB", e2ebehavior.AssertUpdate(&k8sClient, &dbClient, &adbLookupKey))

			It("Should stop ADB", e2ebehavior.UpdateAndAssertState(&k8sClient, &dbClient, &adbLookupKey, database.AutonomousDatabaseLifecycleStateStopped))

			It("Should restart ADB", e2ebehavior.UpdateAndAssertState(&k8sClient, &dbClient, &adbLookupKey, database.AutonomousDatabaseLifecycleStateAvailable))

			It("Should delete the resource in cluster but not terminate the database in OCI", e2ebehavior.AssertSoftLinkDelete(&k8sClient, &adbLookupKey))
		})

		Describe("ADB binding with HardLink = true using Wallet Password OCID", func() {
			It("Should create a AutonomousDatabase resource with HardLink = true", func() {
				adb := &dbv1alpha1.AutonomousDatabase{
					TypeMeta: metav1.TypeMeta{
						APIVersion: "database.oracle.com/v1alpha1",
						Kind:       "AutonomousDatabase",
					},
					ObjectMeta: metav1.ObjectMeta{
						Name:      "bindadb",
						Namespace: ADBNamespace,
					},
					Spec: dbv1alpha1.AutonomousDatabaseSpec{
						Details: dbv1alpha1.AutonomousDatabaseDetails{
							AutonomousDatabaseOCID: adbID,
							Wallet: dbv1alpha1.WalletSpec{
								Name: common.String(downloadedWallet),
								Password: dbv1alpha1.PasswordSpec{
									OCISecretOCID: common.String(SharedInstanceWalletPasswordOCID),
								},
							},
						},
						HardLink: common.Bool(true),
						OCIConfig: dbv1alpha1.OCIConfigSpec{
							ConfigMapName: common.String(SharedOCIConfigMapName),
							SecretName:    common.String(SharedOCISecretName),
						},
					},
				}

				adbLookupKey = types.NamespacedName{Name: adb.Name, Namespace: adb.Namespace}

				Expect(k8sClient.Create(context.TODO(), adb)).Should(Succeed())
			})

			It("should bind to an ADB", e2ebehavior.AssertBind(&k8sClient, &adbLookupKey))

			It("Should download an instance wallet using the password from OCI Secret OCID "+SharedInstanceWalletPasswordOCID, e2ebehavior.AssertWallet(&k8sClient, &adbLookupKey))

			It("should update ADB", e2ebehavior.AssertUpdate(&k8sClient, &dbClient, &adbLookupKey))

			It("Should stop ADB", e2ebehavior.UpdateAndAssertState(&k8sClient, &dbClient, &adbLookupKey, database.AutonomousDatabaseLifecycleStateStopped))

			It("Should restart ADB", e2ebehavior.UpdateAndAssertState(&k8sClient, &dbClient, &adbLookupKey, database.AutonomousDatabaseLifecycleStateAvailable))

			It("Should delete the resource in cluster and terminate the database in OCI", e2ebehavior.AssertHardLinkDelete(&k8sClient, &dbClient, &adbLookupKey))
		})

		//Bind to terminated adb from previous test
		Describe("bind to a terminated adb", func() {

			//Wait until remote state is terminated
			It("Should check that OCI adb state is terminated", e2ebehavior.AssertRemoteStateOCID(&k8sClient, &dbClient, &terminatedAdbID, database.AutonomousDatabaseLifecycleStateTerminated))

			It("Should create a AutonomousDatabase resource", func() {
				adb := &dbv1alpha1.AutonomousDatabase{
					TypeMeta: metav1.TypeMeta{
						APIVersion: "database.oracle.com/v1alpha1",
						Kind:       "AutonomousDatabase",
					},
					ObjectMeta: metav1.ObjectMeta{
						Name:      "bindadb",
						Namespace: ADBNamespace,
					},
					Spec: dbv1alpha1.AutonomousDatabaseSpec{
						Details: dbv1alpha1.AutonomousDatabaseDetails{
							AutonomousDatabaseOCID: &terminatedAdbID,
						},
						HardLink: common.Bool(true),
						OCIConfig: dbv1alpha1.OCIConfigSpec{
							ConfigMapName: common.String(SharedOCIConfigMapName),
							SecretName:    common.String(SharedOCISecretName),
						},
					},
				}

				adbLookupKey = types.NamespacedName{Name: adb.Name, Namespace: adb.Namespace}

				Expect(k8sClient.Create(context.TODO(), adb)).Should(Succeed())
			})

			It("Should check for TERMINATED state in local resource", e2ebehavior.AssertLocalState(&k8sClient, &adbLookupKey, database.AutonomousDatabaseLifecycleStateTerminated))

			It("Should delete local resource", e2ebehavior.AssertSoftLinkDelete(&k8sClient, &adbLookupKey))
		})

		// Describe("Test ADB status", func() {
		// 	var dbName string
		// 	var backupID string

		// 	It("Should init the test", func() {
		// 		By("creating a temp ADB in OCI for binding test")
		// 		dbName = e2eutil.GenerateDBName()
		// 		createResp, err := e2eutil.CreateAutonomousDatabase(dbClient, &SharedCompartmentOCID, &dbName, &SharedPlainTextAdminPassword)
		// 		Expect(err).ShouldNot(HaveOccurred())
		// 		Expect(createResp.AutonomousDatabase.Id).ShouldNot(BeNil())

		// 		By("Save the database ID for later use")
		// 		adbID = createResp.AutonomousDatabase.Id
		// 		backupID = *adbID

		// 		By("Wait until the work request is in SUCCEEDED status")
		// 		workClient, err := workrequests.NewWorkRequestClientWithConfigurationProvider(configProvider)
		// 		Expect(err).ShouldNot(HaveOccurred())

		// 		err = e2eutil.WaitUntilWorkCompleted(workClient, createResp.OpcWorkRequestId)
		// 		Expect(err).ShouldNot(HaveOccurred())
		// 	})

		// 	It("Should create a AutonomousDatabase resource", func() {
		// 		adb := &dbv1alpha1.AutonomousDatabase{
		// 			TypeMeta: metav1.TypeMeta{
		// 				APIVersion: "database.oracle.com/v1alpha1",
		// 				Kind:       "AutonomousDatabase",
		// 			},
		// 			ObjectMeta: metav1.ObjectMeta{
		// 				Name:      "bindadb",
		// 				Namespace: ADBNamespace,
		// 			},
		// 			Spec: dbv1alpha1.AutonomousDatabaseSpec{
		// 				Details: dbv1alpha1.AutonomousDatabaseDetails{
		// 					AutonomousDatabaseOCID: adbID,
		// 				},
		// 				HardLink: common.Bool(true),
		// 				OCIConfig: dbv1alpha1.OCIConfigSpec{
		// 					ConfigMapName: common.String(SharedOCIConfigMapName),
		// 					SecretName:    common.String(SharedOCISecretName),
		// 				},
		// 			},
		// 		}

		// 		adbLookupKey = types.NamespacedName{Name: adb.Name, Namespace: adb.Namespace}

		// 		Expect(k8sClient.Create(context.TODO(), adb)).Should(Succeed())
		// 	})

		// 	It("should bind to an ADB", e2ebehavior.AssertBind(&k8sClient, &adbLookupKey))

		// 	It("should terminate ADB in a different routine", func() {
		// 		err := e2eutil.DeleteAutonomousDatabase(dbClient, adbID)
		// 		Expect(err).ToNot(HaveOccurred())
		// 		// By("Wait until the work request is in SUCCEEDED status")
		// 		// workClient, err := workrequests.NewWorkRequestClientWithConfigurationProvider(configProvider)
		// 		// Expect(err).ShouldNot(HaveOccurred())
		// 		// err = e2eutil.WaitUntilWorkCompleted(workClient, createResp.OpcWorkRequestId)
		// 		// Expect(err).ShouldNot(HaveOccurred())
		// 	})

		// 	It("should check for terminated state in OCI", e2ebehavior.AssertRemoteStateOCID(&k8sClient, &dbClient, &backupID, database.AutonomousDatabaseLifecycleStateTerminated))

		// 	It("should check for terminated state in local resource", e2ebehavior.AssertLocalState(&k8sClient, &adbLookupKey, database.AutonomousDatabaseLifecycleStateTerminated))
		// })
	})
}<|MERGE_RESOLUTION|>--- conflicted
+++ resolved
@@ -58,7 +58,6 @@
 // These tests use Ginkgo (BDD-style Go testing framework). Refer to
 // http://onsi.github.io/ginkgo/ to learn more about Ginkgo.
 
-<<<<<<< HEAD
 var _ = Describe("test ADB binding with hardLink=true", func() {
 	var adbLookupKey types.NamespacedName
 	const downloadedWallet = "instance-wallet-secret-1"
@@ -71,26 +70,6 @@
 		By("Sleeping 20 seconds to wait for reconciliation to finish")
 		time.Sleep(time.Second * 20)
 	})
-=======
-//if os.Getenv("ENABLE_WEBHOOKS") != "false" {
-//	ADBBindTests()
-//}
-
-func ADBBindTests() {
-	var _ = Describe("test ADB binding with hardLink=true", func() {
-		const bindingHardLinkTestFileName = "bind_adb_hardLink.yaml"
-		var adbLookupKey types.NamespacedName
-		const downloadedWallet = "instance-wallet-secret-1"
-		var adbID *string
-		var terminatedAdbID string
-
-		AfterEach(func() {
-			// IMPORTANT: The operator might have to call reconcile multiple times to finish an operation.
-			// If we do the update immediately, the previous reconciliation will overwrite the changes.
-			By("Sleeping 20 seconds to wait for reconciliation to finish")
-			time.Sleep(time.Second * 20)
-		})
->>>>>>> 32dfa771
 
 		It("should init the test", func() {
 			By("creating a temp ADB in OCI for binding test")
